//! `backup` subcommand

use std::path::PathBuf;

use crate::{
    commands::{get_repository, init::init, open_repository},
    config::Hooks,
    helpers::bytes_size_to_string,
    status_err, Application, RUSTIC_APP,
};

use abscissa_core::{Command, Runnable, Shutdown};
use anyhow::{bail, Context, Result};
<<<<<<< HEAD
use log::{debug, error, info, warn};
=======
use clap::ValueHint;
use log::{debug, info, warn};
>>>>>>> abf1835c
use merge::Merge;
use serde::{Deserialize, Serialize};
use serde_with::{serde_as, OneOrMany};

use rustic_core::{
    BackupOptions, ConfigOptions, IndexedIds, KeyOptions, LocalSourceFilterOptions,
    LocalSourceSaveOptions, ParentOptions, PathList, ProgressBars, Repository, SnapshotOptions,
};

/// `backup` subcommand
#[serde_as]
#[derive(Clone, Command, Default, Debug, clap::Parser, Serialize, Deserialize, Merge)]
#[serde(default, rename_all = "kebab-case", deny_unknown_fields)]
// Note: using cli_sources, sources and source within this struct is a hack to support serde(deny_unknown_fields)
// for deserializing the backup options from TOML
// Unfortunately we cannot work with nested flattened structures, see
// https://github.com/serde-rs/serde/issues/1547
// A drawback is that a wrongly set "source(s) = ..." won't get correct error handling and need to be manually checked, see below.
#[allow(clippy::struct_excessive_bools)]
pub struct BackupCmd {
    /// Backup source (can be specified multiple times), use - for stdin. If no source is given, uses all
    /// sources defined in the config file
    #[clap(value_name = "SOURCE", value_hint = ValueHint::AnyPath)]
    #[merge(skip)]
    #[serde(skip)]
    cli_sources: Vec<String>,

    /// Set filename to be used when backing up from stdin
    #[clap(long, value_name = "FILENAME", default_value = "stdin", value_hint = ValueHint::FilePath)]
    #[merge(skip)]
    stdin_filename: String,

    /// Manually set backup path in snapshot
    #[clap(long, value_name = "PATH", value_hint = ValueHint::DirPath)]
    as_path: Option<PathBuf>,

    /// Ignore save options
    #[clap(flatten)]
    #[serde(flatten)]
    ignore_save_opts: LocalSourceSaveOptions,

    /// Don't scan the backup source for its size - this disables ETA estimation for backup.
    #[clap(long)]
    #[merge(strategy = merge::bool::overwrite_false)]
    no_scan: bool,

    /// Output generated snapshot in json format
    #[clap(long)]
    #[merge(strategy = merge::bool::overwrite_false)]
    json: bool,

    /// Don't show any output
    #[clap(long, conflicts_with = "json")]
    #[merge(strategy = merge::bool::overwrite_false)]
    quiet: bool,

    /// Initialize repository, if it doesn't exist yet
    #[clap(long)]
    #[merge(strategy = merge::bool::overwrite_false)]
    init: bool,

    /// Parent processing options
    #[clap(flatten, next_help_heading = "Options for parent processing")]
    #[serde(flatten)]
    parent_opts: ParentOptions,

    /// Exclude options
    #[clap(flatten, next_help_heading = "Exclude options")]
    #[serde(flatten)]
    ignore_filter_opts: LocalSourceFilterOptions,

    /// Snapshot options
    #[clap(flatten, next_help_heading = "Snapshot options")]
    #[serde(flatten)]
    snap_opts: SnapshotOptions,

    /// Key options (when using --init)
    #[clap(flatten, next_help_heading = "Key options (when using --init)")]
    #[serde(skip)]
    #[merge(skip)]
    key_opts: KeyOptions,

    /// Config options (when using --init)
    #[clap(flatten, next_help_heading = "Config options (when using --init)")]
    #[serde(skip)]
    #[merge(skip)]
    config_opts: ConfigOptions,

    /// Hooks to use
    #[clap(skip)]
    hooks: Hooks,

    /// Backup sources
    #[clap(skip)]
    #[merge(strategy = merge_sources)]
    sources: Vec<BackupCmd>,

    /// Backup source, used within config file
    #[clap(skip)]
    #[merge(skip)]
    #[serde_as(as = "OneOrMany<_>")]
    source: Vec<String>,
}

/// Merge backup sources
///
/// If a source is already defined on left, use that. Else add it.
///
/// # Arguments
///
/// * `left` - Vector of backup sources
pub(crate) fn merge_sources(left: &mut Vec<BackupCmd>, mut right: Vec<BackupCmd>) {
    left.append(&mut right);
    left.sort_by(|opt1, opt2| opt1.source.cmp(&opt2.source));
    left.dedup_by(|opt1, opt2| opt1.source == opt2.source);
}

impl Runnable for BackupCmd {
    fn run(&self) {
        if let Err(err) = self.inner_run() {
            status_err!("{}", err);
            RUSTIC_APP.shutdown(Shutdown::Crash);
        };
    }
}

impl BackupCmd {
    fn inner_run(&self) -> Result<()> {
        let config = RUSTIC_APP.config();
        let repo = get_repository(&config.repository)?;
        // Initialize repository if --init is set and it is not yet initialized
        let repo = if self.init && repo.config_id()?.is_none() {
            if config.global.dry_run {
                bail!(
                    "cannot initialize repository {} in dry-run mode!",
                    repo.name
                );
            }
            init(repo, &self.key_opts, &self.config_opts)?
        } else {
            open_repository(&config.repository)?
        }
        .to_indexed_ids()?;

        // manually check for a "source" field, check is not done by serde, see above.
        if !config.backup.source.is_empty() {
            bail!("key \"source\" is not valid in the [backup] section!");
        }

        let config_opts = &config.backup.sources;

        // manually check for a "sources" field, check is not done by serde, see above.
        if config_opts.iter().any(|opt| !opt.sources.is_empty()) {
            bail!("key \"sources\" is not valid in a [[backup.sources]] section!");
        }

        let config_sources: Vec<_> = config_opts
            .iter()
            .map(|opt| -> Result<_> {
                Ok(PathList::from_iter(&opt.source)
                    .sanitize()
                    .with_context(|| {
                        format!(
                            "error sanitizing source=\"{:?}\" in config file",
                            opt.source
                        )
                    })?
                    .merge())
            })
            .filter_map(|p| match p {
                Ok(paths) => Some(paths),
                Err(err) => {
                    warn!("{err}");
                    None
                }
            })
            .collect();

        let sources = match (self.cli_sources.is_empty(), config_opts.is_empty()) {
            (false, _) => {
                let item = PathList::from_iter(&self.cli_sources).sanitize()?;
                vec![item]
            }
            (true, false) => {
                info!("using all backup sources from config file.");
                config_sources.clone()
            }
            (true, true) => {
                bail!("no backup source given.");
            }
        };

        let has_sources = !sources.is_empty();
        let hooks = config.backup.hooks.with_context("backup");
        if has_sources {
            hooks.run_before()?;
        }

        let mut is_err = false;
        for source in sources {
            let mut opts = self.clone();

            // merge options from config file, if given
            if let Some(idx) = config_sources.iter().position(|s| s == &source) {
                info!("merging source={source} section from config file");
                opts.merge(config_opts[idx].clone());
            }

            if let Err(err) = backup_source(source.clone(), opts, &repo) {
                error!("error backing up {source}: {err}");
                is_err = true;
            }
        }

        if has_sources {
            if is_err {
                hooks.run_failed()?;
            } else {
                hooks.run_after()?;
            }
        }
        hooks.run_finally()?;

        if is_err {
            bail!("Not all sources were successfully backuped!")
        }

        Ok(())
    }
}

fn backup_source<P: ProgressBars, S: IndexedIds>(
    source: PathList,
    mut opts: BackupCmd,
    repo: &Repository<P, S>,
) -> Result<()> {
    let config = RUSTIC_APP.config();
    let config_opts = &config.backup.sources;
    if let Some(path) = &opts.as_path {
        // as_path only works in combination with a single target
        if source.len() > 1 {
            bail!("as-path only works with a single target!");
        }
        // merge Options from config file using as_path, if given
        if let Some(path) = path.as_os_str().to_str() {
            if let Some(idx) = config_opts.iter().position(|opt| opt.source == vec![path]) {
                info!("merging source=\"{path}\" section from config file");
                opts.merge(config_opts[idx].clone());
            }
        }
    }

    // use the correct source-specific hooks
    let hooks = opts.hooks.with_context(&format!("backup {source}"));
    hooks.run_before()?;

    // merge "backup" section from config file, if given
    opts.merge(config.backup.clone());

    let backup_opts = BackupOptions::default()
        .stdin_filename(opts.stdin_filename)
        .as_path(opts.as_path)
        .parent_opts(opts.parent_opts)
        .ignore_save_opts(opts.ignore_save_opts)
        .ignore_filter_opts(opts.ignore_filter_opts)
        .no_scan(opts.no_scan)
        .dry_run(config.global.dry_run);

    let run_backup =
        || -> Result<_> { Ok(repo.backup(&backup_opts, &source, opts.snap_opts.to_snapshot()?)?) };
    let snap = match run_backup() {
        Ok(snap) => {
            hooks.run_after()?;
            snap
        }
        Err(err) => {
            hooks.run_failed()?;
            return Err(err);
        }
    };
    hooks.run_finally()?;

    if opts.json {
        let mut stdout = std::io::stdout();
        serde_json::to_writer_pretty(&mut stdout, &snap)?;
    } else if !opts.quiet {
        let summary = snap.summary.unwrap();
        println!(
            "Files:       {} new, {} changed, {} unchanged",
            summary.files_new, summary.files_changed, summary.files_unmodified
        );
        println!(
            "Dirs:        {} new, {} changed, {} unchanged",
            summary.dirs_new, summary.dirs_changed, summary.dirs_unmodified
        );
        debug!("Data Blobs:  {} new", summary.data_blobs);
        debug!("Tree Blobs:  {} new", summary.tree_blobs);
        println!(
            "Added to the repo: {} (raw: {})",
            bytes_size_to_string(summary.data_added_packed),
            bytes_size_to_string(summary.data_added)
        );

        println!(
            "processed {} files, {}",
            summary.total_files_processed,
            bytes_size_to_string(summary.total_bytes_processed)
        );
        println!("snapshot {} successfully saved.", snap.id);
    }

    info!("backup of {source} done.");
    Ok(())
}<|MERGE_RESOLUTION|>--- conflicted
+++ resolved
@@ -11,12 +11,8 @@
 
 use abscissa_core::{Command, Runnable, Shutdown};
 use anyhow::{bail, Context, Result};
-<<<<<<< HEAD
+use clap::ValueHint;
 use log::{debug, error, info, warn};
-=======
-use clap::ValueHint;
-use log::{debug, info, warn};
->>>>>>> abf1835c
 use merge::Merge;
 use serde::{Deserialize, Serialize};
 use serde_with::{serde_as, OneOrMany};
