--- conflicted
+++ resolved
@@ -5,11 +5,7 @@
     application::{self, fatal_error, AppCell},
     config::{self, CfgCell},
     terminal::component::Terminal,
-<<<<<<< HEAD
     Application, Component, FrameworkError, FrameworkErrorKind, Shutdown, StandardPaths,
-=======
-    Application, Component, FrameworkError, Shutdown, StandardPaths,
->>>>>>> abf1835c
 };
 
 use anyhow::Result;
@@ -122,18 +118,14 @@
 impl RusticApp {
     /// Shut down this application gracefully, exiting with given exit code.
     fn shutdown_with_exitcode(&self, shutdown: Shutdown, exit_code: i32) -> ! {
-<<<<<<< HEAD
         let hooks = &RUSTIC_APP.config().global.hooks;
         match shutdown {
             Shutdown::Crash => _ = hooks.run_failed(),
             _ => _ = hooks.run_after(),
         };
         _ = hooks.run_finally();
-        if let Err(e) = self.state().components().shutdown(self, shutdown) {
-=======
         let result = self.state().components().shutdown(self, shutdown);
         if let Err(e) = result {
->>>>>>> abf1835c
             fatal_error(self, &e)
         }
 
